"""
This module contains constant values used throughout the FSM-LLM-Narrative system.
These centralized constants make it easier to configure and test the system.
"""

import os
from dotenv import load_dotenv

# Load environment variables from .env file
load_dotenv()

# Get the absolute path to the Generate_branches directory
BASE_DIR = os.path.dirname(os.path.dirname(os.path.abspath(__file__)))

# ---------------------------
# LLM Integration Constants
# ---------------------------
# Model configuration
LLM_MODEL = "gpt-4o-mini"
<<<<<<< HEAD
LLM_BASE_URL = "https://api.ifopen.ai/v1"
LLM_API_KEY = "sk-SdjbKZ455Psww0ZoKvSl4as8dKai9i3CUQWikdz4w2QBA4Vq"  # Default test key, replace with your own
LLM_MAX_TOKENS = 2000
LLM_MAX_TOKENS_BRANCHES = 3500  # Higher token limit for generating branches
=======
LLM_BASE_URL = os.getenv("OPENAI_API_BASE")
LLM_API_KEY = os.getenv("OPENAI_API_KEY")
LLM_MAX_TOKENS = 1000
LLM_MAX_TOKENS_BRANCHES = 2500  # Higher token limit for generating branches
>>>>>>> 7b262b59

# Generation settings
DEFAULT_NUM_ALTERNATIVES = 3    # Number of alternative branches to generate
MIN_RATING_THRESHOLD = 80       # Minimum acceptable rating for generated content

# ---------------------------
# Narrative Structure Constants
# ---------------------------
# Task and subtask organization
NUM_LAYERS = 3                  # Number of layers in the task hierarchy
ROOT_TASK_ID = "1"              # ID of the root task

# ID format patterns for each layer
LAYER_1_ID_FORMAT = "{}.1"       # Layer 1 scripted subtask ID
LAYER_2_ID_FORMAT = "{}.2"       # Layer 2 scripted subtask ID
LAYER_3_ID_FORMAT = "{}.3"       # Layer 3 scripted subtask ID

# Generated subtask ID formats
LAYER_1_GEN_ID_FORMAT = "{}.1.{}"  # Format for Layer 1 generated subtask IDs (e.g., "task_id.1.1")
LAYER_2_GEN_ID_FORMAT = "{}.2.{}"  # Format for Layer 2 generated subtask IDs (e.g., "task_id.2.1")
LAYER_3_GEN_ID_FORMAT = "{}.3.{}"  # Format for Layer 3 generated subtask IDs (e.g., "task_id.3.1")

# Layer names and descriptions
LAYER_NAMES = {
    1: "Layer 1",
    2: "Layer 2",
    3: "Layer 3"
}

LAYER_DESCRIPTIONS = {
    1: "First layer below root - initial scenario (Layer 1)",
    2: "Second layer - complications and challenges (Layer 2)",
    3: "Third layer - resolution and outcomes (Layer 3)"
}

LAYER_PRIORITIES = {
    1: 100,
    2: 75,
    3: 50
}

# ---------------------------
# File and Directory Constants
# ---------------------------
# Data paths
DATA_ROOT_PATH = "data"  # Main data directory

# Legacy paths (for backward compatibility)
SCRIPTED_TASKS_PATH = os.path.join(BASE_DIR, "data", "Scripted_tasks.json")
GENERATED_CHAINS_PATH = os.path.join(BASE_DIR, "data", "generated_chains")
KEY_QUESTIONS_PATH = os.path.join(BASE_DIR, "data", "key_questions")
SUBTASKS_PATH = os.path.join(BASE_DIR, "data", "subtasks")
VISUALIZATION_PATH = os.path.join(BASE_DIR, "visualization")

# New organized folder structure directories
# These will be created dynamically with task name and timestamp
# Example: data/Meet_with_Meredith_Stout_20250401_175439/
#          data/Meet_with_Meredith_Stout_20250401_175439/key_questions_20250401_175439.json
#          data/Meet_with_Meredith_Stout_20250401_175439/Meet_with_Meredith_Stout_20250401_175439.png
#          data/Meet_with_Meredith_Stout_20250401_175439/Scripted_subtask_20250401_175439/
#          data/Meet_with_Meredith_Stout_20250401_175439/Subtask_branches_20250401_175439/

# Folder and file name components
SCRIPTED_SUBTASK_FOLDER = "Scripted_subtask"
SUBTASK_BRANCHES_FOLDER = "Subtask_branches"
KEY_QUESTIONS_FILE = "key_questions"

# ---------------------------
# Debug and Testing Constants
# ---------------------------
DEBUG_MODE = True
TEST_CHAIN_ID = "test_chain"
#TEST_TASK_NAME = "Contact Meredith Stout" 
#TEST_TASK_NAME = "Picking Up Goods"
TEST_TASK_NAME = "Meet with Meredith Stout"<|MERGE_RESOLUTION|>--- conflicted
+++ resolved
@@ -17,17 +17,10 @@
 # ---------------------------
 # Model configuration
 LLM_MODEL = "gpt-4o-mini"
-<<<<<<< HEAD
-LLM_BASE_URL = "https://api.ifopen.ai/v1"
-LLM_API_KEY = "sk-SdjbKZ455Psww0ZoKvSl4as8dKai9i3CUQWikdz4w2QBA4Vq"  # Default test key, replace with your own
-LLM_MAX_TOKENS = 2000
-LLM_MAX_TOKENS_BRANCHES = 3500  # Higher token limit for generating branches
-=======
 LLM_BASE_URL = os.getenv("OPENAI_API_BASE")
 LLM_API_KEY = os.getenv("OPENAI_API_KEY")
 LLM_MAX_TOKENS = 1000
 LLM_MAX_TOKENS_BRANCHES = 2500  # Higher token limit for generating branches
->>>>>>> 7b262b59
 
 # Generation settings
 DEFAULT_NUM_ALTERNATIVES = 3    # Number of alternative branches to generate
